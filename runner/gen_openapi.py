--- conflicted
+++ resolved
@@ -87,12 +87,8 @@
     app.include_router(image_to_video.router)
     app.include_router(audio_to_text.router)
     app.include_router(llm_generate.router)
-<<<<<<< HEAD
     app.include_router(frame_interpolation.router)
     app.include_router(upscale.router)
-
-=======
->>>>>>> 4b5b3084
 
     use_route_names_as_operation_ids(app)
 
